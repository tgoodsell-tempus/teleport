--- conflicted
+++ resolved
@@ -584,7 +584,7 @@
   - cd $WORKSPACE_DIR/go/src/github.com/gravitational/teleport
   - build.assets/build-fido2-macos.sh build
   - export PKG_CONFIG_PATH="$(build.assets/build-fido2-macos.sh pkg_config_path)"
-  - make clean release OS=$OS ARCH=$ARCH FIDO2=yes TOUCHID=yes LIBPCSCLITE=yes
+  - make clean release OS=$OS ARCH=$ARCH FIDO2=yes TOUCHID=yes
   - export VERSION=$(make -C $WORKSPACE_DIR/go/src/github.com/gravitational/teleport
     print-version)
   - export BUILD_NUMBER=$DRONE_BUILD_NUMBER
@@ -3835,7 +3835,7 @@
   - cd $WORKSPACE_DIR/go/src/github.com/gravitational/teleport
   - build.assets/build-fido2-macos.sh build
   - export PKG_CONFIG_PATH="$(build.assets/build-fido2-macos.sh pkg_config_path)"
-  - make clean release OS=$OS ARCH=$ARCH FIDO2=yes TOUCHID=yes LIBPCSCLITE=yes
+  - make clean release OS=$OS ARCH=$ARCH FIDO2=yes TOUCHID=yes
   environment:
     ARCH: amd64
     BUILDBOX_PASSWORD:
@@ -6921,7 +6921,7 @@
     - production
   repo:
     include:
-    - gravitational/*
+    - gravitational/teleport
 clone:
   disable: true
 steps:
@@ -10056,10 +10056,6 @@
   temp: {}
 ---
 kind: signature
-<<<<<<< HEAD
-hmac: 2d5f9fbd3d7a03db7a3b72554baedc9aca483b9bdd40e885dd7ea28868f08fce
-=======
-hmac: 707c836fc9c2d0b3ee8074d258b3723651a6e53dcada5b5fcf0417b10f455b45
->>>>>>> 4615abd7
+hmac: 5241db92f442f24330f5b4a81627fe345ca4c181ddbcd718a412365700bcf56a
 
 ...