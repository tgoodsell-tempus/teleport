--- conflicted
+++ resolved
@@ -3076,17 +3076,14 @@
     events.KubernetesClusterDelete KubernetesClusterDelete = 98;
     events.SSMRun SSMRun = 99;
     events.ElasticsearchRequest ElasticsearchRequest = 100;
-<<<<<<< HEAD
-    events.DesktopSharedDirectoryStart DesktopSharedDirectoryStart = 101;
-    events.DesktopSharedDirectoryRead DesktopSharedDirectoryRead = 102;
-    events.DesktopSharedDirectoryWrite DesktopSharedDirectoryWrite = 103;
-=======
     // Cassandra audit events.
     events.CassandraBatch CassandraBatch = 101;
     events.CassandraPrepare CassandraPrepare = 102;
     events.CassandraRegister CassandraRegister = 103;
     events.CassandraExecute CassandraExecute = 104;
->>>>>>> b807cd42
+    events.DesktopSharedDirectoryStart DesktopSharedDirectoryStart = 105;
+    events.DesktopSharedDirectoryRead DesktopSharedDirectoryRead = 106;
+    events.DesktopSharedDirectoryWrite DesktopSharedDirectoryWrite = 107;
   }
 }
 
