--- conflicted
+++ resolved
@@ -2904,12 +2904,11 @@
 	return trail.FromGRPC(err)
 }
 
-<<<<<<< HEAD
 func (c *Client) GetLicenseCheckResult(ctx context.Context) (*reportingtypes.Heartbeat, error) {
 	return &reportingtypes.Heartbeat{}, trace.NotImplemented("(api/client) method not implemented")
-=======
+}
+
 func (c *Client) ChangePassword(ctx context.Context, req *proto.ChangePasswordRequest) error {
 	_, err := c.grpc.ChangePassword(ctx, req, c.callOpts...)
 	return trail.FromGRPC(err)
->>>>>>> 59a96be6
 }