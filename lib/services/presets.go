/*
Copyright 2021 Gravitational, Inc.

Licensed under the Apache License, Version 2.0 (the "License");
you may not use this file except in compliance with the License.
You may obtain a copy of the License at

    http://www.apache.org/licenses/LICENSE-2.0

Unless required by applicable law or agreed to in writing, software
distributed under the License is distributed on an "AS IS" BASIS,
WITHOUT WARRANTIES OR CONDITIONS OF ANY KIND, either express or implied.
See the License for the specific language governing permissions and
limitations under the License.
*/

package services

import (
	"github.com/google/uuid"
	"github.com/gravitational/trace"
	log "github.com/sirupsen/logrus"
	"golang.org/x/exp/slices"

	"github.com/gravitational/teleport"
	"github.com/gravitational/teleport/api/constants"
	apidefaults "github.com/gravitational/teleport/api/defaults"
	"github.com/gravitational/teleport/api/types"
)

// NewPresetEditorRole returns a new pre-defined role for cluster
// editors who can edit cluster configuration resources.
func NewPresetEditorRole() types.Role {
	role := &types.RoleV6{
		Kind:    types.KindRole,
		Version: types.V6,
		Metadata: types.Metadata{
			Name:        teleport.PresetEditorRoleName,
			Namespace:   apidefaults.Namespace,
			Description: "Edit cluster configuration",
		},
		Spec: types.RoleSpecV6{
			Options: types.RoleOptions{
				CertificateFormat: constants.CertificateFormatStandard,
				MaxSessionTTL:     types.NewDuration(apidefaults.MaxCertDuration),
				PortForwarding:    types.NewBoolOption(true),
				ForwardAgent:      types.NewBool(true),
				BPF:               apidefaults.EnhancedEvents(),
				RecordSession: &types.RecordSession{
					Desktop: types.NewBoolOption(false),
				},
			},
			Allow: types.RoleConditions{
				Namespaces: []string{apidefaults.Namespace},
				Rules: []types.Rule{
					types.NewRule(types.KindUser, RW()),
					types.NewRule(types.KindRole, RW()),
					types.NewRule(types.KindOIDC, RW()),
					types.NewRule(types.KindSAML, RW()),
					types.NewRule(types.KindGithub, RW()),
					types.NewRule(types.KindOIDCRequest, RW()),
					types.NewRule(types.KindSAMLRequest, RW()),
					types.NewRule(types.KindGithubRequest, RW()),
					types.NewRule(types.KindClusterAuditConfig, RW()),
					types.NewRule(types.KindClusterAuthPreference, RW()),
					types.NewRule(types.KindAuthConnector, RW()),
					types.NewRule(types.KindClusterName, RW()),
					types.NewRule(types.KindClusterNetworkingConfig, RW()),
					types.NewRule(types.KindSessionRecordingConfig, RW()),
					types.NewRule(types.KindUIConfig, RW()),
					types.NewRule(types.KindTrustedCluster, RW()),
					types.NewRule(types.KindRemoteCluster, RW()),
					types.NewRule(types.KindToken, RW()),
					types.NewRule(types.KindConnectionDiagnostic, RW()),
					types.NewRule(types.KindDatabase, RW()),
					types.NewRule(types.KindDatabaseCertificate, RW()),
					types.NewRule(types.KindInstaller, RW()),
					types.NewRule(types.KindDevice, append(RW(), types.VerbCreateEnrollToken, types.VerbEnroll)),
					types.NewRule(types.KindDatabaseService, RO()),
					types.NewRule(types.KindInstance, RO()),
					types.NewRule(types.KindLoginRule, RW()),
					types.NewRule(types.KindSAMLIdPServiceProvider, RW()),
					types.NewRule(types.KindUserGroup, RW()),
					types.NewRule(types.KindPlugin, RW()),
					types.NewRule(types.KindOktaImportRule, RW()),
					types.NewRule(types.KindOktaAssignment, RW()),
					types.NewRule(types.KindLock, RW()),
					// Please see defaultAllowRules when adding a new rule.
				},
			},
		},
	}
	return role
}

// NewPresetAccessRole creates a role for users who are allowed to initiate
// interactive sessions.
func NewPresetAccessRole() types.Role {
	role := &types.RoleV6{
		Kind:    types.KindRole,
		Version: types.V6,
		Metadata: types.Metadata{
			Name:        teleport.PresetAccessRoleName,
			Namespace:   apidefaults.Namespace,
			Description: "Access cluster resources",
		},
		Spec: types.RoleSpecV6{
			Options: types.RoleOptions{
				CertificateFormat: constants.CertificateFormatStandard,
				MaxSessionTTL:     types.NewDuration(apidefaults.MaxCertDuration),
				PortForwarding:    types.NewBoolOption(true),
				ForwardAgent:      types.NewBool(true),
				BPF:               apidefaults.EnhancedEvents(),
				RecordSession:     &types.RecordSession{Desktop: types.NewBoolOption(true)},
			},
			Allow: types.RoleConditions{
				Namespaces:            []string{apidefaults.Namespace},
				NodeLabels:            types.Labels{types.Wildcard: []string{types.Wildcard}},
				AppLabels:             types.Labels{types.Wildcard: []string{types.Wildcard}},
				KubernetesLabels:      types.Labels{types.Wildcard: []string{types.Wildcard}},
				WindowsDesktopLabels:  types.Labels{types.Wildcard: []string{types.Wildcard}},
				DatabaseLabels:        types.Labels{types.Wildcard: []string{types.Wildcard}},
				DatabaseServiceLabels: types.Labels{types.Wildcard: []string{types.Wildcard}},
				DatabaseNames:         []string{teleport.TraitInternalDBNamesVariable},
				DatabaseUsers:         []string{teleport.TraitInternalDBUsersVariable},
				KubernetesResources: []types.KubernetesResource{
					{
						Kind:      types.KindKubePod,
						Namespace: types.Wildcard,
						Name:      types.Wildcard,
					},
				},
				Rules: []types.Rule{
					types.NewRule(types.KindEvent, RO()),
					{
						Resources: []string{types.KindSession},
						Verbs:     []string{types.VerbRead, types.VerbList},
						Where:     "contains(session.participants, user.metadata.name)",
					},
					types.NewRule(types.KindInstance, RO()),
					// Please see defaultAllowRules when adding a new rule.
				},
			},
		},
	}
	role.SetLogins(types.Allow, []string{teleport.TraitInternalLoginsVariable})
	role.SetWindowsLogins(types.Allow, []string{teleport.TraitInternalWindowsLoginsVariable})
	role.SetKubeUsers(types.Allow, []string{teleport.TraitInternalKubeUsersVariable})
	role.SetKubeGroups(types.Allow, []string{teleport.TraitInternalKubeGroupsVariable})
	role.SetAWSRoleARNs(types.Allow, []string{teleport.TraitInternalAWSRoleARNs})
	role.SetAzureIdentities(types.Allow, []string{teleport.TraitInternalAzureIdentities})
	role.SetGCPServiceAccounts(types.Allow, []string{teleport.TraitInternalGCPServiceAccounts})
	return role
}

// NewPresetAuditorRole returns a new pre-defined role for cluster
// auditor - someone who can review cluster events and replay sessions,
// but can't initiate interactive sessions or modify configuration.
func NewPresetAuditorRole() types.Role {
	role := &types.RoleV6{
		Kind:    types.KindRole,
		Version: types.V6,
		Metadata: types.Metadata{
			Name:        teleport.PresetAuditorRoleName,
			Namespace:   apidefaults.Namespace,
			Description: "Review cluster events and replay sessions",
		},
		Spec: types.RoleSpecV6{
			Options: types.RoleOptions{
				CertificateFormat: constants.CertificateFormatStandard,
				MaxSessionTTL:     types.NewDuration(apidefaults.MaxCertDuration),
				RecordSession: &types.RecordSession{
					Desktop: types.NewBoolOption(false),
				},
			},
			Allow: types.RoleConditions{
				Namespaces: []string{apidefaults.Namespace},
				Rules: []types.Rule{
					types.NewRule(types.KindSession, RO()),
					types.NewRule(types.KindEvent, RO()),
					types.NewRule(types.KindSessionTracker, RO()),
					// Please see defaultAllowRules when adding a new rule.
				},
			},
		},
	}
	role.SetLogins(types.Allow, []string{"no-login-" + uuid.New().String()})
	return role
}

<<<<<<< HEAD
// defaultAllowRules has the Allow rules that should be set as default when they
// were not explicitly defined. This is used to update the current cluster roles
// when deploying a new resource. It will also update all existing roles on
// auth server restart.
=======
// defaultAllowRules has the Allow rules that should be set as default when they were not explicitly defined.
// This is used to update the current cluster roles when deploying a new resource.
// Rules defined in preset template should be exactly the same rule when added here.
>>>>>>> 8ed3e892
func defaultAllowRules() map[string][]types.Rule {
	return map[string][]types.Rule{
		teleport.PresetAuditorRoleName: {
			types.NewRule(types.KindSessionTracker, RO()),
		},
		teleport.PresetEditorRoleName: {
			types.NewRule(types.KindConnectionDiagnostic, RW()),
			types.NewRule(types.KindDatabase, RW()),
			types.NewRule(types.KindDatabaseService, RO()),
			types.NewRule(types.KindLoginRule, RW()),
			types.NewRule(types.KindPlugin, RW()),
			types.NewRule(types.KindSAMLIdPServiceProvider, RW()),
			types.NewRule(types.KindOktaImportRule, RW()),
			types.NewRule(types.KindOktaAssignment, RW()),
<<<<<<< HEAD
			types.NewRule(types.KindLock, RW()),
=======
			types.NewRule(types.KindDevice, append(RW(), types.VerbCreateEnrollToken, types.VerbEnroll)),
>>>>>>> 8ed3e892
		},
	}
}

// defaultAllowLabels has the Allow labels that should be set as default when they were not explicitly defined.
// This is used to update exiting builtin preset roles with new permissions during cluster upgrades.
// The following Labels are supported:
// - DatabaseServiceLabels (db_service_labels)
func defaultAllowLabels() map[string]types.RoleConditions {
	return map[string]types.RoleConditions{
		teleport.PresetAccessRoleName: {
			DatabaseServiceLabels: types.Labels{types.Wildcard: []string{types.Wildcard}},
		},
	}
}

// AddDefaultAllowConditions adds default allow Role Conditions to a preset role.
// Only rules/labels whose resources are not already defined (either allowing or denying) are added.
func AddDefaultAllowConditions(role types.Role) (types.Role, error) {
	changed := false

	// Resource Rules
	defaultRules, ok := defaultAllowRules()[role.GetName()]
	if ok {
		existingRules := append(role.GetRules(types.Allow), role.GetRules(types.Deny)...)

		for _, defaultRule := range defaultRules {
			if resourceBelongsToRules(existingRules, defaultRule.Resources) {
				continue
			}

			log.Debugf("Adding default allow rule %v for role %q", defaultRule, role.GetName())
			rules := role.GetRules(types.Allow)
			rules = append(rules, defaultRule)
			role.SetRules(types.Allow, rules)
			changed = true
		}
	}

	// Labels
	defaultLabels, ok := defaultAllowLabels()[role.GetName()]
	if ok {
		if len(defaultLabels.DatabaseServiceLabels) > 0 && len(role.GetDatabaseServiceLabels(types.Allow)) == 0 && len(role.GetDatabaseServiceLabels(types.Deny)) == 0 {
			role.SetDatabaseServiceLabels(types.Allow, defaultLabels.DatabaseServiceLabels)
			changed = true
		}
	}

	if !changed {
		return nil, trace.AlreadyExists("no change")
	}

	return role, nil
}

func resourceBelongsToRules(rules []types.Rule, resources []string) bool {
	for _, rule := range rules {
		for _, ruleResource := range rule.Resources {
			if slices.Contains(resources, ruleResource) {
				return true
			}
		}
	}

	return false
}<|MERGE_RESOLUTION|>--- conflicted
+++ resolved
@@ -188,16 +188,11 @@
 	return role
 }
 
-<<<<<<< HEAD
 // defaultAllowRules has the Allow rules that should be set as default when they
 // were not explicitly defined. This is used to update the current cluster roles
 // when deploying a new resource. It will also update all existing roles on
 // auth server restart.
-=======
-// defaultAllowRules has the Allow rules that should be set as default when they were not explicitly defined.
-// This is used to update the current cluster roles when deploying a new resource.
 // Rules defined in preset template should be exactly the same rule when added here.
->>>>>>> 8ed3e892
 func defaultAllowRules() map[string][]types.Rule {
 	return map[string][]types.Rule{
 		teleport.PresetAuditorRoleName: {
@@ -212,11 +207,8 @@
 			types.NewRule(types.KindSAMLIdPServiceProvider, RW()),
 			types.NewRule(types.KindOktaImportRule, RW()),
 			types.NewRule(types.KindOktaAssignment, RW()),
-<<<<<<< HEAD
 			types.NewRule(types.KindLock, RW()),
-=======
 			types.NewRule(types.KindDevice, append(RW(), types.VerbCreateEnrollToken, types.VerbEnroll)),
->>>>>>> 8ed3e892
 		},
 	}
 }
