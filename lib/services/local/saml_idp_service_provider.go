/*
Copyright 2023 Gravitational, Inc.

Licensed under the Apache License, Version 2.0 (the "License");
you may not use this file except in compliance with the License.
You may obtain a copy of the License at

    http://www.apache.org/licenses/LICENSE-2.0

Unless required by applicable law or agreed to in writing, software
distributed under the License is distributed on an "AS IS" BASIS,
WITHOUT WARRANTIES OR CONDITIONS OF ANY KIND, either express or implied.
See the License for the specific language governing permissions and
limitations under the License.
*/

package local

import (
	"context"
	"time"

<<<<<<< HEAD
=======
	"github.com/crewjam/saml/samlsp"
	"github.com/gravitational/trace"

>>>>>>> 22dc3dfb
	"github.com/gravitational/teleport/api/types"
	"github.com/gravitational/teleport/lib/backend"
	"github.com/gravitational/teleport/lib/services"
)

const (
	samlIDPServiceProviderPrefix        = "saml_idp_service_provider"
	samlIDPServiceProviderModifyLock    = "saml_idp_service_provider_modify_lock"
	samlIDPServiceProviderModifyLockTTL = time.Second * 5
	samlIDPServiceProviderMaxPageSize   = 200
)

// SAMLIdPServiceProviderService manages IdP service providers in the Backend.
type SAMLIdPServiceProviderService struct {
	genericResourceService[types.SAMLIdPServiceProvider]
}

// NewSAMLIdPServiceProviderService creates a new SAMLIdPServiceProviderService.
func NewSAMLIdPServiceProviderService(backend backend.Backend) *SAMLIdPServiceProviderService {
	return &SAMLIdPServiceProviderService{
		genericResourceService: genericResourceService[types.SAMLIdPServiceProvider]{
			backend:       backend,
			limit:         samlIDPServiceProviderMaxPageSize,
			resourceKind:  types.KindSAMLIdPServiceProvider,
			backendPrefix: samlIDPServiceProviderPrefix,
			marshalFunc:   services.MarshalSAMLIdPServiceProvider,
			unmarshalFunc: services.UnmarshalSAMLIdPServiceProvider,
		}}
}

// ListSAMLIdPServiceProviders returns a paginated list of SAML IdP service provider resources.
func (s *SAMLIdPServiceProviderService) ListSAMLIdPServiceProviders(ctx context.Context, pageSize int, pageToken string) ([]types.SAMLIdPServiceProvider, string, error) {
	return s.listResources(ctx, pageSize, pageToken)
}

// GetSAMLIdPServiceProvider returns the specified SAML IdP service provider resource.
func (s *SAMLIdPServiceProviderService) GetSAMLIdPServiceProvider(ctx context.Context, name string) (types.SAMLIdPServiceProvider, error) {
<<<<<<< HEAD
	return s.getResource(ctx, name)
=======
	item, err := s.Get(ctx, backend.Key(samlIDPServiceProviderPrefix, name))
	if err != nil {
		if trace.IsNotFound(err) {
			return nil, trace.NotFound("%s %q doesn't exist", types.KindSAMLIdPServiceProvider, name)
		}
		return nil, trace.Wrap(err)
	}
	sp, err := services.UnmarshalSAMLIdPServiceProvider(item.Value,
		services.WithResourceID(item.ID), services.WithExpires(item.Expires))
	return sp, trace.Wrap(err)
>>>>>>> 22dc3dfb
}

// CreateSAMLIdPServiceProvider creates a new SAML IdP service provider resource.
func (s *SAMLIdPServiceProviderService) CreateSAMLIdPServiceProvider(ctx context.Context, sp types.SAMLIdPServiceProvider) error {
<<<<<<< HEAD
	return s.createResource(ctx, sp, sp.GetName())
=======
	if err := sp.CheckAndSetDefaults(); err != nil {
		return trace.Wrap(err)
	}

	if err := s.ensureEntityDescriptorMatchesEntityID(sp); err != nil {
		return trace.Wrap(err)
	}

	value, err := services.MarshalSAMLIdPServiceProvider(sp)
	if err != nil {
		return trace.Wrap(err)
	}
	item := backend.Item{
		Key:     backend.Key(samlIDPServiceProviderPrefix, sp.GetName()),
		Value:   value,
		Expires: sp.Expiry(),
		ID:      sp.GetResourceID(),
	}

	return trace.Wrap(backend.RunWhileLocked(ctx, s.Backend, samlIDPServiceProviderModifyLock, samlIDPServiceProviderModifyLockTTL, func(ctx context.Context) error {
		if err := s.ensureEntityIDIsUnique(ctx, sp); err != nil {
			return trace.Wrap(err)
		}

		_, err = s.Create(ctx, item)
		if trace.IsAlreadyExists(err) {
			return trace.AlreadyExists("%s %q already exists", types.KindSAMLIdPServiceProvider, sp.GetName())
		}
		return trace.Wrap(err)
	}))
>>>>>>> 22dc3dfb
}

// UpdateSAMLIdPServiceProvider updates an existing SAML IdP service provider resource.
func (s *SAMLIdPServiceProviderService) UpdateSAMLIdPServiceProvider(ctx context.Context, sp types.SAMLIdPServiceProvider) error {
<<<<<<< HEAD
	return s.updateResource(ctx, sp, sp.GetName())
=======
	if err := sp.CheckAndSetDefaults(); err != nil {
		return trace.Wrap(err)
	}

	if err := s.ensureEntityDescriptorMatchesEntityID(sp); err != nil {
		return trace.Wrap(err)
	}

	value, err := services.MarshalSAMLIdPServiceProvider(sp)
	if err != nil {
		return trace.Wrap(err)
	}
	item := backend.Item{
		Key:     backend.Key(samlIDPServiceProviderPrefix, sp.GetName()),
		Value:   value,
		Expires: sp.Expiry(),
		ID:      sp.GetResourceID(),
	}

	return trace.Wrap(backend.RunWhileLocked(ctx, s.Backend, samlIDPServiceProviderModifyLock, samlIDPServiceProviderModifyLockTTL, func(ctx context.Context) error {
		if err := s.ensureEntityIDIsUnique(ctx, sp); err != nil {
			return trace.Wrap(err)
		}

		_, err = s.Update(ctx, item)
		if trace.IsNotFound(err) {
			return trace.NotFound("%s %q doesn't exist", types.KindSAMLIdPServiceProvider, sp.GetName())
		}

		return trace.Wrap(err)
	}))
>>>>>>> 22dc3dfb
}

// DeleteSAMLIdPServiceProvider removes the specified SAML IdP service provider resource.
func (s *SAMLIdPServiceProviderService) DeleteSAMLIdPServiceProvider(ctx context.Context, name string) error {
<<<<<<< HEAD
	return s.deleteResource(ctx, name)
=======
	err := s.Delete(ctx, backend.Key(samlIDPServiceProviderPrefix, name))
	if err != nil {
		if trace.IsNotFound(err) {
			return trace.NotFound("%s %q doesn't exist", types.KindSAMLIdPServiceProvider, name)
		}
		return trace.Wrap(err)
	}
	return nil
>>>>>>> 22dc3dfb
}

// DeleteAllSAMLIdPServiceProviders removes all SAML IdP service provider resources.
func (s *SAMLIdPServiceProviderService) DeleteAllSAMLIdPServiceProviders(ctx context.Context) error {
	return s.deleteAllResources(ctx)
}

// ensureEntityIDIsUnique makes sure that the entity ID in the service provider doesn't already exist in the backend.
func (s *SAMLIdPServiceProviderService) ensureEntityIDIsUnique(ctx context.Context, sp types.SAMLIdPServiceProvider) error {
	// Make sure no other service provider has the same entity ID.
	var nextToken string
	for {
		var listSps []types.SAMLIdPServiceProvider
		var err error
		listSps, nextToken, err = s.ListSAMLIdPServiceProviders(ctx, samlIDPServiceProviderMaxPageSize, nextToken)

		if err != nil {
			return trace.Wrap(err)
		}

		for _, listSp := range listSps {
			// Only check entity ID duplicates if we're looking at objects other than the one we're trying to validate.
			// This ensures updates will work and that creates will return an already exists error.
			if listSp.GetName() != sp.GetName() && listSp.GetEntityID() == sp.GetEntityID() {
				return trace.BadParameter("%s %q has the same entity ID %q", types.KindSAMLIdPServiceProvider, listSp.GetName(), listSp.GetEntityID())
			}
		}
		if nextToken == "" {
			break
		}
	}

	return nil
}

// ensureEntityDescriptorMatchesEntityID ensures that the entity ID in the entity descriptor is the same as the entity ID
// in the SAMLIdPServiceProvider object.
func (s *SAMLIdPServiceProviderService) ensureEntityDescriptorMatchesEntityID(sp types.SAMLIdPServiceProvider) error {
	ed, err := samlsp.ParseMetadata([]byte(sp.GetEntityDescriptor()))
	if err != nil {
		return trace.Wrap(err)
	}

	if ed.EntityID != sp.GetEntityID() {
		return trace.BadParameter("entity ID parsed from the entity descriptor does not match the entity ID in the SAML IdP service provider object")
	}

	return nil
}<|MERGE_RESOLUTION|>--- conflicted
+++ resolved
@@ -20,12 +20,9 @@
 	"context"
 	"time"
 
-<<<<<<< HEAD
-=======
 	"github.com/crewjam/saml/samlsp"
 	"github.com/gravitational/trace"
 
->>>>>>> 22dc3dfb
 	"github.com/gravitational/teleport/api/types"
 	"github.com/gravitational/teleport/lib/backend"
 	"github.com/gravitational/teleport/lib/services"
@@ -45,7 +42,7 @@
 
 // NewSAMLIdPServiceProviderService creates a new SAMLIdPServiceProviderService.
 func NewSAMLIdPServiceProviderService(backend backend.Backend) *SAMLIdPServiceProviderService {
-	return &SAMLIdPServiceProviderService{
+	s := &SAMLIdPServiceProviderService{
 		genericResourceService: genericResourceService[types.SAMLIdPServiceProvider]{
 			backend:       backend,
 			limit:         samlIDPServiceProviderMaxPageSize,
@@ -53,7 +50,15 @@
 			backendPrefix: samlIDPServiceProviderPrefix,
 			marshalFunc:   services.MarshalSAMLIdPServiceProvider,
 			unmarshalFunc: services.UnmarshalSAMLIdPServiceProvider,
-		}}
+		},
+	}
+
+	s.modificationPostCheckValidator = s.ensureEntityDescriptorMatchesEntityID
+	s.modificationLockName = samlIDPServiceProviderModifyLock
+	s.modificationLockTTL = samlIDPServiceProviderModifyLockTTL
+	s.preModifyValidator = s.ensureEntityIDIsUnique
+
+	return s
 }
 
 // ListSAMLIdPServiceProviders returns a paginated list of SAML IdP service provider resources.
@@ -63,113 +68,22 @@
 
 // GetSAMLIdPServiceProvider returns the specified SAML IdP service provider resource.
 func (s *SAMLIdPServiceProviderService) GetSAMLIdPServiceProvider(ctx context.Context, name string) (types.SAMLIdPServiceProvider, error) {
-<<<<<<< HEAD
 	return s.getResource(ctx, name)
-=======
-	item, err := s.Get(ctx, backend.Key(samlIDPServiceProviderPrefix, name))
-	if err != nil {
-		if trace.IsNotFound(err) {
-			return nil, trace.NotFound("%s %q doesn't exist", types.KindSAMLIdPServiceProvider, name)
-		}
-		return nil, trace.Wrap(err)
-	}
-	sp, err := services.UnmarshalSAMLIdPServiceProvider(item.Value,
-		services.WithResourceID(item.ID), services.WithExpires(item.Expires))
-	return sp, trace.Wrap(err)
->>>>>>> 22dc3dfb
 }
 
 // CreateSAMLIdPServiceProvider creates a new SAML IdP service provider resource.
 func (s *SAMLIdPServiceProviderService) CreateSAMLIdPServiceProvider(ctx context.Context, sp types.SAMLIdPServiceProvider) error {
-<<<<<<< HEAD
 	return s.createResource(ctx, sp, sp.GetName())
-=======
-	if err := sp.CheckAndSetDefaults(); err != nil {
-		return trace.Wrap(err)
-	}
-
-	if err := s.ensureEntityDescriptorMatchesEntityID(sp); err != nil {
-		return trace.Wrap(err)
-	}
-
-	value, err := services.MarshalSAMLIdPServiceProvider(sp)
-	if err != nil {
-		return trace.Wrap(err)
-	}
-	item := backend.Item{
-		Key:     backend.Key(samlIDPServiceProviderPrefix, sp.GetName()),
-		Value:   value,
-		Expires: sp.Expiry(),
-		ID:      sp.GetResourceID(),
-	}
-
-	return trace.Wrap(backend.RunWhileLocked(ctx, s.Backend, samlIDPServiceProviderModifyLock, samlIDPServiceProviderModifyLockTTL, func(ctx context.Context) error {
-		if err := s.ensureEntityIDIsUnique(ctx, sp); err != nil {
-			return trace.Wrap(err)
-		}
-
-		_, err = s.Create(ctx, item)
-		if trace.IsAlreadyExists(err) {
-			return trace.AlreadyExists("%s %q already exists", types.KindSAMLIdPServiceProvider, sp.GetName())
-		}
-		return trace.Wrap(err)
-	}))
->>>>>>> 22dc3dfb
 }
 
 // UpdateSAMLIdPServiceProvider updates an existing SAML IdP service provider resource.
 func (s *SAMLIdPServiceProviderService) UpdateSAMLIdPServiceProvider(ctx context.Context, sp types.SAMLIdPServiceProvider) error {
-<<<<<<< HEAD
 	return s.updateResource(ctx, sp, sp.GetName())
-=======
-	if err := sp.CheckAndSetDefaults(); err != nil {
-		return trace.Wrap(err)
-	}
-
-	if err := s.ensureEntityDescriptorMatchesEntityID(sp); err != nil {
-		return trace.Wrap(err)
-	}
-
-	value, err := services.MarshalSAMLIdPServiceProvider(sp)
-	if err != nil {
-		return trace.Wrap(err)
-	}
-	item := backend.Item{
-		Key:     backend.Key(samlIDPServiceProviderPrefix, sp.GetName()),
-		Value:   value,
-		Expires: sp.Expiry(),
-		ID:      sp.GetResourceID(),
-	}
-
-	return trace.Wrap(backend.RunWhileLocked(ctx, s.Backend, samlIDPServiceProviderModifyLock, samlIDPServiceProviderModifyLockTTL, func(ctx context.Context) error {
-		if err := s.ensureEntityIDIsUnique(ctx, sp); err != nil {
-			return trace.Wrap(err)
-		}
-
-		_, err = s.Update(ctx, item)
-		if trace.IsNotFound(err) {
-			return trace.NotFound("%s %q doesn't exist", types.KindSAMLIdPServiceProvider, sp.GetName())
-		}
-
-		return trace.Wrap(err)
-	}))
->>>>>>> 22dc3dfb
 }
 
 // DeleteSAMLIdPServiceProvider removes the specified SAML IdP service provider resource.
 func (s *SAMLIdPServiceProviderService) DeleteSAMLIdPServiceProvider(ctx context.Context, name string) error {
-<<<<<<< HEAD
 	return s.deleteResource(ctx, name)
-=======
-	err := s.Delete(ctx, backend.Key(samlIDPServiceProviderPrefix, name))
-	if err != nil {
-		if trace.IsNotFound(err) {
-			return trace.NotFound("%s %q doesn't exist", types.KindSAMLIdPServiceProvider, name)
-		}
-		return trace.Wrap(err)
-	}
-	return nil
->>>>>>> 22dc3dfb
 }
 
 // DeleteAllSAMLIdPServiceProviders removes all SAML IdP service provider resources.
@@ -178,7 +92,7 @@
 }
 
 // ensureEntityIDIsUnique makes sure that the entity ID in the service provider doesn't already exist in the backend.
-func (s *SAMLIdPServiceProviderService) ensureEntityIDIsUnique(ctx context.Context, sp types.SAMLIdPServiceProvider) error {
+func (s *SAMLIdPServiceProviderService) ensureEntityIDIsUnique(ctx context.Context, sp types.SAMLIdPServiceProvider, _ string) error {
 	// Make sure no other service provider has the same entity ID.
 	var nextToken string
 	for {
@@ -207,7 +121,7 @@
 
 // ensureEntityDescriptorMatchesEntityID ensures that the entity ID in the entity descriptor is the same as the entity ID
 // in the SAMLIdPServiceProvider object.
-func (s *SAMLIdPServiceProviderService) ensureEntityDescriptorMatchesEntityID(sp types.SAMLIdPServiceProvider) error {
+func (s *SAMLIdPServiceProviderService) ensureEntityDescriptorMatchesEntityID(sp types.SAMLIdPServiceProvider, _ string) error {
 	ed, err := samlsp.ParseMetadata([]byte(sp.GetEntityDescriptor()))
 	if err != nil {
 		return trace.Wrap(err)
